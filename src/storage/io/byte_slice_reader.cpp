--- conflicted
+++ resolved
@@ -112,15 +112,9 @@
 SizeT ByteSliceReader::Seek(SizeT offset) {
     if (offset < global_offset_) {
         // fmt::format("invalid offset value: seek offset = {}, State: list length = {}, offset = {}", offset, GetSize(), global_offset_));
-<<<<<<< HEAD
         if (global_offset_ == BYTE_SLICE_EOF)
             return BYTE_SLICE_EOF;
         UnrecoverableError("Invalide offset value");
-=======
-        String error_message = "Invalid offset value";
-        LOG_CRITICAL(error_message);
-        UnrecoverableError(error_message);
->>>>>>> 5be183cd
     }
 
     SizeT len = offset - global_offset_;
