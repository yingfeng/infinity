// Copyright(C) 2023 InfiniFlow, Inc. All rights reserved.
//
// Licensed under the Apache License, Version 2.0 (the "License");
// you may not use this file except in compliance with the License.
// You may obtain a copy of the License at
//
//     https://www.apache.org/licenses/LICENSE-2.0
//
// Unless required by applicable law or agreed to in writing, software
// distributed under the License is distributed on an "AS IS" BASIS,
// WITHOUT WARRANTIES OR CONDITIONS OF ANY KIND, either express or implied.
// See the License for the specific language governing permissions and
// limitations under the License.

module;

#include <cassert>

export module column_length_io;

import stl;
import index_defines;
import internal_types;
import chunk_index_entry;
import memory_indexer;
<<<<<<< HEAD
import naive_profiler;
=======
import buffer_obj;
import buffer_handle;
>>>>>>> d18c7226

namespace infinity {
class SegmentIndexEntry;
class IndexReader;
class FileSystem;
class FileHandler;

export class FullTextColumnLengthReader {
public:
    FullTextColumnLengthReader(UniquePtr<FileSystem> file_system,
                               const String &index_dir,
                               const Vector<SharedPtr<ChunkIndexEntry>> &chunk_index_entries,
                               SharedPtr<MemoryIndexer> memory_indexer);

    inline u32 GetColumnLength(RowID row_id) {
<<<<<<< HEAD
        {
            if (current_chunk_ != std::numeric_limits<u32>::max() && row_id >= chunk_index_entries_[current_chunk_]->base_rowid_ &&
                row_id < chunk_index_entries_[current_chunk_]->base_rowid_ + chunk_index_entries_[current_chunk_]->row_count_) [[likely]] {
                assert(column_lengths_size_ == chunk_index_entries_[current_chunk_]->row_count_);
                return column_lengths_[row_id - chunk_index_entries_[current_chunk_]->base_rowid_];
            }
=======
        if (row_id >= current_chunk_base_rowid_ && row_id < current_chunk_base_rowid_ + current_chunk_row_count_) [[likely]] {
            assert(column_lengths_ != nullptr);
            return column_lengths_[row_id - current_chunk_base_rowid_];
>>>>>>> d18c7226
        }
        {
            if (memory_indexer_.get() != nullptr) {
                RowID base_rowid = memory_indexer_->GetBaseRowId();
                u32 doc_count = memory_indexer_->GetDocCount();
                if (row_id >= base_rowid && row_id < base_rowid + doc_count) {
                    return memory_indexer_->GetColumnLength(row_id - base_rowid);
                }
            }
        }
        NaiveProfiler profiler("GetColumnLength::SeekFile");
        profiler.Foo();
        return SeekFile(row_id);
    }

private:
    u32 SeekFile(RowID row_id);
    UniquePtr<FileSystem> file_system_;
    const String &index_dir_;
    const Vector<SharedPtr<ChunkIndexEntry>> &chunk_index_entries_; // must in ascending order
    SharedPtr<MemoryIndexer> memory_indexer_;
    const u32 *column_lengths_{nullptr};
    RowID current_chunk_base_rowid_{(u64)0};
    u32 current_chunk_row_count_{0};
    BufferHandle current_chunk_buffer_handle_{};
};

export class ColumnLengthReader {
    Vector<UniquePtr<FullTextColumnLengthReader>> column_length_vector_;

public:
    void AppendColumnLength(IndexReader *index_reader, const Vector<u64> &column_ids, Vector<float> &avg_column_length);

    FullTextColumnLengthReader *GetColumnLengthReader(u32 scorer_column_idx) { return column_length_vector_[scorer_column_idx].get(); }

    inline u32 GetColumnLength(u32 scorer_column_idx, RowID row_id) { return column_length_vector_[scorer_column_idx]->GetColumnLength(row_id); }
};

} // namespace infinity<|MERGE_RESOLUTION|>--- conflicted
+++ resolved
@@ -23,12 +23,9 @@
 import internal_types;
 import chunk_index_entry;
 import memory_indexer;
-<<<<<<< HEAD
-import naive_profiler;
-=======
 import buffer_obj;
 import buffer_handle;
->>>>>>> d18c7226
+import naive_profiler;
 
 namespace infinity {
 class SegmentIndexEntry;
@@ -44,30 +41,19 @@
                                SharedPtr<MemoryIndexer> memory_indexer);
 
     inline u32 GetColumnLength(RowID row_id) {
-<<<<<<< HEAD
-        {
-            if (current_chunk_ != std::numeric_limits<u32>::max() && row_id >= chunk_index_entries_[current_chunk_]->base_rowid_ &&
-                row_id < chunk_index_entries_[current_chunk_]->base_rowid_ + chunk_index_entries_[current_chunk_]->row_count_) [[likely]] {
-                assert(column_lengths_size_ == chunk_index_entries_[current_chunk_]->row_count_);
-                return column_lengths_[row_id - chunk_index_entries_[current_chunk_]->base_rowid_];
-            }
-=======
         if (row_id >= current_chunk_base_rowid_ && row_id < current_chunk_base_rowid_ + current_chunk_row_count_) [[likely]] {
             assert(column_lengths_ != nullptr);
             return column_lengths_[row_id - current_chunk_base_rowid_];
->>>>>>> d18c7226
         }
-        {
-            if (memory_indexer_.get() != nullptr) {
-                RowID base_rowid = memory_indexer_->GetBaseRowId();
-                u32 doc_count = memory_indexer_->GetDocCount();
-                if (row_id >= base_rowid && row_id < base_rowid + doc_count) {
-                    return memory_indexer_->GetColumnLength(row_id - base_rowid);
-                }
+        if (memory_indexer_.get() != nullptr) {
+            RowID base_rowid = memory_indexer_->GetBaseRowId();
+            u32 doc_count = memory_indexer_->GetDocCount();
+            if (row_id >= base_rowid && row_id < base_rowid + doc_count) {
+                return memory_indexer_->GetColumnLength(row_id - base_rowid);
             }
         }
         NaiveProfiler profiler("GetColumnLength::SeekFile");
-        profiler.Foo();
+        profiler.Foo();        
         return SeekFile(row_id);
     }
 
