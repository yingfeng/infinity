export module infinity_core:posting_byte_slice;

import :byte_slice;
import :byte_slice_writer;
import :file_writer;
import :file_reader;
import :flush_info;
import :posting_field;
import :index_defines;
import :posting_buffer;

namespace infinity {

// PostingByteSlice manages posting data with buffering and flushing capabilities
// It combines a PostingBuffer for temporary storage and ByteSliceWriter for persistent storage
export class PostingByteSlice {
protected:
    // Internal state management
    FlushInfo flush_metadata_;
    PostingBuffer data_buffer_;
    ByteSliceWriter slice_writer_;

protected:
    // Internal flush operation implementation
    SizeT DoFlush();

public:
    // Constructor initializes empty state
    PostingByteSlice();

    // Virtual destructor for proper cleanup
    virtual ~PostingByteSlice() = default;

    // Initialize with posting field configuration
    void Init(const PostingFields *field_config);

    // Template method for adding typed data to specific row
    template <typename DataType>
    void PushBack(u8 row_index, DataType data_value);

    // Mark end of current push operation and validate buffer
    void EndPushBack() {
        flush_metadata_.SetIsValidPostingBuffer(true);
        data_buffer_.EndPushBack();
    }

    // Check if flush is needed based on buffer size
    bool NeedFlush(u8 flush_threshold = MAX_DOC_PER_RECORD) const { return data_buffer_.Size() == flush_threshold; }

    // Access to underlying byte slice list
    const ByteSliceList *GetByteSliceList() const { return slice_writer_.GetByteSliceList(); }

    // Get posting field configuration
    const PostingFields *GetPostingFields() const { return data_buffer_.GetPostingFields(); }

    // Create snapshot of current state
    void SnapShot(PostingByteSlice *target_buffer) const;

    // Check buffer validity status
    bool IsPostingBufferValid() const { return flush_metadata_.IsValidPostingBuffer(); }

    // Access to internal buffer (read-only)
    const PostingBuffer &GetBuffer() const { return data_buffer_; }

<<<<<<< HEAD
    // Get current buffer size
    SizeT GetBufferSize() const { return data_buffer_.Size(); }

    // Calculate total count including flushed and buffered data
    SizeT GetTotalCount() const { return flush_metadata_.GetFlushCount() + data_buffer_.Size(); }
=======
    size_t GetBufferSize() const { return buffer_.Size(); }

    size_t GetTotalCount() const { return flush_info_.GetFlushCount() + buffer_.Size(); }
>>>>>>> 6d70ab0b

    // Get flush information
    FlushInfo GetFlushInfo() const { return flush_metadata_; }

<<<<<<< HEAD
    // Flush buffer to persistent storage
    SizeT Flush();

    // Dump data to file with optional spill flag
    void Dump(const SharedPtr<FileWriter> &output_file, bool enable_spill = false);

    // Load data from file
    void Load(const SharedPtr<FileReader> &input_file);

    // Estimate size needed for dump operation
    SizeT EstimateDumpSize() const { return slice_writer_.GetSize(); }

    // Calculate total memory usage
    inline SizeT GetSizeInBytes() const { return data_buffer_.GetSizeInBytes() + slice_writer_.GetSize(); }
=======
    size_t Flush();

    void Dump(const std::shared_ptr<FileWriter> &file, bool spill = false);

    void Load(const std::shared_ptr<FileReader> &file);

    size_t EstimateDumpSize() const { return posting_writer_.GetSize(); }

    inline size_t GetSizeInBytes() const { return buffer_.GetSizeInBytes() + posting_writer_.GetSize(); }

protected:
    size_t DoFlush();

protected:
    FlushInfo flush_info_;
    PostingBuffer buffer_;
    ByteSliceWriter posting_writer_;
>>>>>>> 6d70ab0b
};

// Template implementation for type-safe data insertion
template <typename DataType>
inline void PostingByteSlice::PushBack(u8 row_index, DataType data_value) {
    data_buffer_.PushBack(row_index, data_value);
}

} // namespace infinity<|MERGE_RESOLUTION|>--- conflicted
+++ resolved
@@ -62,55 +62,29 @@
     // Access to internal buffer (read-only)
     const PostingBuffer &GetBuffer() const { return data_buffer_; }
 
-<<<<<<< HEAD
     // Get current buffer size
-    SizeT GetBufferSize() const { return data_buffer_.Size(); }
+    size_t GetBufferSize() const { return data_buffer_.Size(); }
 
     // Calculate total count including flushed and buffered data
-    SizeT GetTotalCount() const { return flush_metadata_.GetFlushCount() + data_buffer_.Size(); }
-=======
-    size_t GetBufferSize() const { return buffer_.Size(); }
-
-    size_t GetTotalCount() const { return flush_info_.GetFlushCount() + buffer_.Size(); }
->>>>>>> 6d70ab0b
+    size_t GetTotalCount() const { return flush_metadata_.GetFlushCount() + data_buffer_.Size(); }
 
     // Get flush information
     FlushInfo GetFlushInfo() const { return flush_metadata_; }
 
-<<<<<<< HEAD
     // Flush buffer to persistent storage
-    SizeT Flush();
+    size_t Flush();
 
     // Dump data to file with optional spill flag
-    void Dump(const SharedPtr<FileWriter> &output_file, bool enable_spill = false);
+    void Dump(const std::shared_ptr<FileWriter> &output_file, bool enable_spill = false);
 
     // Load data from file
-    void Load(const SharedPtr<FileReader> &input_file);
+    void Load(const std::shared_ptr<FileReader> &input_file);
 
     // Estimate size needed for dump operation
-    SizeT EstimateDumpSize() const { return slice_writer_.GetSize(); }
+    size_t EstimateDumpSize() const { return slice_writer_.GetSize(); }
 
     // Calculate total memory usage
-    inline SizeT GetSizeInBytes() const { return data_buffer_.GetSizeInBytes() + slice_writer_.GetSize(); }
-=======
-    size_t Flush();
-
-    void Dump(const std::shared_ptr<FileWriter> &file, bool spill = false);
-
-    void Load(const std::shared_ptr<FileReader> &file);
-
-    size_t EstimateDumpSize() const { return posting_writer_.GetSize(); }
-
-    inline size_t GetSizeInBytes() const { return buffer_.GetSizeInBytes() + posting_writer_.GetSize(); }
-
-protected:
-    size_t DoFlush();
-
-protected:
-    FlushInfo flush_info_;
-    PostingBuffer buffer_;
-    ByteSliceWriter posting_writer_;
->>>>>>> 6d70ab0b
+    inline size_t GetSizeInBytes() const { return data_buffer_.GetSizeInBytes() + slice_writer_.GetSize(); }
 };
 
 // Template implementation for type-safe data insertion
