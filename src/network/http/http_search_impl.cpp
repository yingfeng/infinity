--- conflicted
+++ resolved
@@ -962,13 +962,8 @@
     bool has_fde = false;
     // must have: "match_method", "fields", ("query_vector" OR "fde"), "element_type", "metric_type", "topn"
     // may have: "params"
-<<<<<<< HEAD
     constexpr std::array possible_keys{"match_method", "fields", "query_vector", "fde", "element_type", "metric_type", "topn", "params"};
-    std::set<String> possible_keys_set(possible_keys.begin(), possible_keys.end());
-=======
-    constexpr std::array possible_keys{"match_method", "fields", "query_vector", "element_type", "metric_type", "topn", "params"};
     std::set<std::string> possible_keys_set(possible_keys.begin(), possible_keys.end());
->>>>>>> 7e0ac0a9
     for (auto field_json_obj : doc.get_object()) {
         auto key = std::string(static_cast<std::string_view>(field_json_obj.unescaped_key()));
         auto value = field_json_obj.value();
@@ -993,17 +988,12 @@
             knn_expr->column_expr_ = column_expr.release();
         } else if (key == "query_vector") {
             query_vector_json = value.raw_json();
-<<<<<<< HEAD
             has_query_vector = true;
         } else if (IsEqual(key, "fde")) {
             fde_json = value.raw_json();
             has_fde = true;
-        } else if (IsEqual(key, "element_type")) {
-            String element_type = value.get<String>();
-=======
         } else if (key == "element_type") {
             std::string element_type = value.get<std::string>();
->>>>>>> 7e0ac0a9
             ToUpper(element_type);
             try {
                 knn_expr->embedding_data_type_ = EmbeddingT::String2EmbeddingDataType(element_type);
