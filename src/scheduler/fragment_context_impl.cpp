// Copyright(C) 2023 InfiniFlow, Inc. All rights reserved.
//
// Licensed under the Apache License, Version 2.0 (the "License");
// you may not use this file except in compliance with the License.
// You may obtain a copy of the License at
//
//     https://www.apache.org/licenses/LICENSE-2.0
//
// Unless required by applicable law or agreed to in writing, software
// distributed under the License is distributed on an "AS IS" BASIS,
// WITHOUT WARRANTIES OR CONDITIONS OF ANY KIND, either express or implied.
// See the License for the specific language governing permissions and
// limitations under the License.

module infinity_core:fragment_context.impl;

import :fragment_context;
import :fragment_task;
import :infinity_exception;
import :operator_state;
import :physical_operator;
import :physical_operator_type;
import :table_scan_function_data;
import :match_tensor_scan_function_data;
import :match_sparse_scan_function_data;
import :knn_scan_data;
import :physical_table_scan;
import :physical_index_scan;
import :physical_knn_scan;
import :physical_aggregate;
import :physical_explain;
import :physical_create_index_prepare;
import :physical_sort;
import :physical_top;
import :physical_merge_top;
import :physical_match_tensor_scan;
import :physical_match_sparse_scan;
import :physical_compact;
import :global_block_id;
import :knn_expression;
import :value_expression;
import :column_expression;
import :query_context;
import :physical_source;
import :physical_sink;
import :data_table;
import :data_block;
import :physical_merge_knn;
import :merge_knn_data;
import :create_index_data;
import :compact_state_data;
import :logger;
import :task_scheduler;
import :plan_fragment;
import :aggregate_expression;
import :expression_state;
import :block_index;
import :table_index_meeta;
import :segment_index_meta;
import :block_meta;

import std;
import third_party;

import column_def;
import explain_statement;
import global_resource_usage;

namespace infinity {

template <typename OperatorStateType>
std::unique_ptr<OperatorState> MakeTaskStateTemplate(PhysicalOperator *physical_op) {

    return std::make_unique<OperatorStateType>();
}

std::unique_ptr<OperatorState> MakeTableScanState(PhysicalTableScan *physical_table_scan, FragmentTask *task) {
    SourceState *source_state = task->source_state_.get();

    if (source_state->state_type_ != SourceStateType::kTableScan) {
        UnrecoverableError("Expect table scan source state");
    }

    auto *table_scan_source_state = static_cast<TableScanSourceState *>(source_state);

    std::unique_ptr<OperatorState> operator_state = std::make_unique<TableScanOperatorState>();
    auto *table_scan_op_state_ptr = static_cast<TableScanOperatorState *>(operator_state.get());
    table_scan_op_state_ptr->table_scan_function_data_ = std::make_unique<TableScanFunctionData>(physical_table_scan->GetBlockIndex(),
                                                                                                 table_scan_source_state->global_ids_,
                                                                                                 physical_table_scan->ColumnIDs());
    return operator_state;
}

std::unique_ptr<OperatorState> MakeMatchTensorScanState(const PhysicalMatchTensorScan *physical_match_tensor_scan, FragmentTask *task) {
    SourceState *source_state = task->source_state_.get();
    if (source_state->state_type_ != SourceStateType::kMatchTensorScan) {
        UnrecoverableError("Expect MatchTensorScan source state");
    }
    auto operator_state = std::make_unique<MatchTensorScanOperatorState>();
    operator_state->match_tensor_scan_function_data_ =
        std::make_unique<MatchTensorScanFunctionData>(physical_match_tensor_scan->GetTopN(), physical_match_tensor_scan->GetKnnThreshold());
    return operator_state;
}

std::unique_ptr<OperatorState> MakeMergeMatchTensorState(PhysicalOperator *physical_op) {
    auto operator_state = std::make_unique<MergeMatchTensorOperatorState>();
    return operator_state;
}

std::unique_ptr<OperatorState> MakeMatchSparseScanState(const PhysicalMatchSparseScan *physical_match_sparse_scan, FragmentTask *task) {
    SourceState *source_state = task->source_state_.get();
    auto operator_state = std::make_unique<MatchSparseScanOperatorState>();
    auto *match_sparse_scan_source_state = static_cast<MatchSparseScanSourceState *>(source_state);
    operator_state->match_sparse_scan_function_data_ =
        MatchSparseScanFunctionData(match_sparse_scan_source_state->global_ids_, match_sparse_scan_source_state->segment_ids_);
    return operator_state;
}

std::unique_ptr<OperatorState> MakeMergeMatchSparseState(PhysicalOperator *physical_op) {
    auto operator_state = std::make_unique<MergeMatchSparseOperatorState>();
    return operator_state;
}

std::unique_ptr<OperatorState> MakeIndexScanState(PhysicalIndexScan *physical_index_scan, FragmentTask *task) {
    SourceState *source_state = task->source_state_.get();
    if (source_state->state_type_ != SourceStateType::kIndexScan) {
        UnrecoverableError("Expect index scan source state");
    }
    auto *index_scan_source_state = static_cast<IndexScanSourceState *>(source_state);
    return std::make_unique<IndexScanOperatorState>(std::move(index_scan_source_state->segment_ids_));
}

std::unique_ptr<OperatorState> MakeKnnScanState(PhysicalKnnScan *physical_knn_scan, FragmentTask *task, FragmentContext *fragment_ctx) {
    SourceState *source_state = task->source_state_.get();
    if (source_state->state_type_ != SourceStateType::kKnnScan) {
        UnrecoverableError("Expect knn scan source state");
    }

    std::unique_ptr<OperatorState> operator_state = std::make_unique<KnnScanOperatorState>();
    auto *knn_scan_op_state_ptr = static_cast<KnnScanOperatorState *>(operator_state.get());
    const bool execute_block_scan_job = task->TaskID() < static_cast<i64>(physical_knn_scan->BlockScanTaskCount());
    switch (fragment_ctx->ContextType()) {
        case FragmentType::kSerialMaterialize: {
            auto *serial_materialize_fragment_ctx = static_cast<SerialMaterializedFragmentCtx *>(fragment_ctx);
            knn_scan_op_state_ptr->knn_scan_function_data_ =
                std::make_unique<KnnScanFunctionData>(serial_materialize_fragment_ctx->knn_scan_shared_data_.get(),
                                                      task->TaskID(),
                                                      execute_block_scan_job);
            break;
        }
        case FragmentType::kParallelMaterialize: {
            auto *parallel_materialize_fragment_ctx = static_cast<ParallelMaterializedFragmentCtx *>(fragment_ctx);
            knn_scan_op_state_ptr->knn_scan_function_data_ =
                std::make_unique<KnnScanFunctionData>(parallel_materialize_fragment_ctx->knn_scan_shared_data_.get(),
                                                      task->TaskID(),
                                                      execute_block_scan_job);
            break;
        }
        default: {
            UnrecoverableError("Invalid fragment type.");
        }
    }

    return operator_state;
}

std::unique_ptr<OperatorState> MakeCompactState(PhysicalCompact *physical_compact, FragmentTask *task, FragmentContext *fragment_ctx) {
    SourceState *source_state = task->source_state_.get();
    if (source_state->state_type_ != SourceStateType::kCompact) {
        UnrecoverableError("Expect compact source state");
    }
    if (fragment_ctx->ContextType() != FragmentType::kParallelMaterialize) {
        UnrecoverableError("Compact operator should be in parallel materialized fragment.");
    }
    auto *parallel_materialize_fragment_ctx = static_cast<ParallelMaterializedFragmentCtx *>(fragment_ctx);
    auto compact_operator_state = std::make_unique<CompactOperatorState>(parallel_materialize_fragment_ctx->compact_state_data_);
    return compact_operator_state;
}

std::unique_ptr<OperatorState> MakeAggregateState(PhysicalAggregate *physical_aggregate, FragmentTask *task) {
    std::vector<std::unique_ptr<char[]>> states;
    for (auto &expr : physical_aggregate->aggregates_) {
        auto agg_expr = std::static_pointer_cast<AggregateExpression>(expr);
        states.push_back(agg_expr->aggregate_function_.InitState());
    }
    return std::make_unique<AggregateOperatorState>(std::move(states));
}

std::unique_ptr<OperatorState> MakeMergeKnnState(PhysicalMergeKnn *physical_merge_knn, FragmentTask *task) {
    KnnExpression *knn_expr = physical_merge_knn->knn_expression_.get();
    auto operator_state = std::make_unique<MergeKnnOperatorState>();
    auto *merge_knn_op_state_ptr = static_cast<MergeKnnOperatorState *>(operator_state.get());
    // Set fake parallel number here. It will be set in SetMergeKnnState
    merge_knn_op_state_ptr->merge_knn_function_data_ = std::make_shared<MergeKnnFunctionData>(1,
                                                                                              knn_expr->topn_,
                                                                                              knn_expr->embedding_data_type_,
                                                                                              knn_expr->distance_type_,
                                                                                              physical_merge_knn->base_table_ref_);

    return operator_state;
}

std::unique_ptr<OperatorState> MakeSortState(PhysicalOperator *physical_op) {
    auto operator_state = std::make_unique<SortOperatorState>();
    auto &expr_states = operator_state->expr_states_;
    auto &sort_expressions = (static_cast<PhysicalSort *>(physical_op))->GetSortExpressions();
    expr_states.reserve(sort_expressions.size());
    for (auto &expr : sort_expressions) {
        expr_states.emplace_back(ExpressionState::CreateState(expr));
    }
    return operator_state;
}

std::unique_ptr<OperatorState> MakeTopState(PhysicalOperator *physical_op) {
    auto operator_state = std::make_unique<TopOperatorState>();
    auto &expr_states = operator_state->expr_states_;
    auto &sort_expressions = (static_cast<PhysicalTop *>(physical_op))->GetSortExpressions();
    expr_states.reserve(sort_expressions.size());
    for (auto &expr : sort_expressions) {
        expr_states.emplace_back(ExpressionState::CreateState(expr));
    }
    return operator_state;
}

std::unique_ptr<OperatorState> MakeMergeTopState(PhysicalOperator *physical_op) {
    auto operator_state = std::make_unique<MergeTopOperatorState>();
    auto &expr_states = operator_state->expr_states_;
    auto &sort_expressions = (static_cast<PhysicalMergeTop *>(physical_op))->GetSortExpressions();
    expr_states.reserve(sort_expressions.size());
    for (auto &expr : sort_expressions) {
        expr_states.emplace_back(ExpressionState::CreateState(expr));
    }
    return operator_state;
}

std::unique_ptr<OperatorState>
MakeTaskState(size_t operator_id, const std::vector<PhysicalOperator *> &physical_ops, FragmentTask *task, FragmentContext *fragment_ctx) {
    switch (physical_ops[operator_id]->operator_type()) {
        case PhysicalOperatorType::kInvalid: {
            UnrecoverableError("Invalid physical operator type");
            break;
        }
        case PhysicalOperatorType::kTableScan: {
            if (operator_id != physical_ops.size() - 1) {
                UnrecoverableError("Table scan operator must be the first operator of the fragment.");
            }

            if (operator_id == 0) {
                UnrecoverableError("Table scan shouldn't be the last operator of the fragment.");
            }
            auto *physical_table_scan = static_cast<PhysicalTableScan *>(physical_ops[operator_id]);
            return MakeTableScanState(physical_table_scan, task);
        }
        case PhysicalOperatorType::kKnnScan: {
            auto *physical_knn_scan = static_cast<PhysicalKnnScan *>(physical_ops[operator_id]);
            return MakeKnnScanState(physical_knn_scan, task, fragment_ctx);
        }
        case PhysicalOperatorType::kAggregate: {
            auto *physical_aggregate = static_cast<PhysicalAggregate *>(physical_ops[operator_id]);
            return MakeAggregateState(physical_aggregate, task);
        }
        case PhysicalOperatorType::kMergeAggregate: {
            return MakeTaskStateTemplate<MergeAggregateOperatorState>(physical_ops[operator_id]);
        }
        case PhysicalOperatorType::kParallelAggregate: {
            return MakeTaskStateTemplate<ParallelAggregateOperatorState>(physical_ops[operator_id]);
        }
        case PhysicalOperatorType::kMergeParallelAggregate: {
            return MakeTaskStateTemplate<MergeParallelAggregateOperatorState>(physical_ops[operator_id]);
        }
        case PhysicalOperatorType::kFilter: {
            return MakeTaskStateTemplate<FilterOperatorState>(physical_ops[operator_id]);
        }
        case PhysicalOperatorType::kUnnest: {
            return MakeTaskStateTemplate<UnnestOperatorState>(physical_ops[operator_id]);
        }
        case PhysicalOperatorType::kUnnestAggregate: {
            return MakeTaskStateTemplate<UnnestAggregateOperatorState>(physical_ops[operator_id]);
        }
        case PhysicalOperatorType::kIndexScan: {
            if (operator_id != physical_ops.size() - 1) {
                UnrecoverableError("Table scan operator must be the first operator of the fragment.");
            }

            if (operator_id == 0) {
                UnrecoverableError("Table scan shouldn't be the last operator of the fragment.");
            }
            auto physical_index_scan = static_cast<PhysicalIndexScan *>(physical_ops[operator_id]);
            return MakeIndexScanState(physical_index_scan, task);
        }
        case PhysicalOperatorType::kMergeKnn: {
            auto *physical_merge_knn = static_cast<PhysicalMergeKnn *>(physical_ops[operator_id]);
            return MakeMergeKnnState(physical_merge_knn, task);
        }
        case PhysicalOperatorType::kHash: {
            return MakeTaskStateTemplate<HashOperatorState>(physical_ops[operator_id]);
        }
        case PhysicalOperatorType::kMergeHash: {
            return MakeTaskStateTemplate<MergeHashOperatorState>(physical_ops[operator_id]);
        }
        case PhysicalOperatorType::kLimit: {
            return MakeTaskStateTemplate<LimitOperatorState>(physical_ops[operator_id]);
        }
        case PhysicalOperatorType::kMergeLimit: {
            return MakeTaskStateTemplate<MergeLimitOperatorState>(physical_ops[operator_id]);
        }
        case PhysicalOperatorType::kTop: {
            return MakeTopState(physical_ops[operator_id]);
        }
        case PhysicalOperatorType::kMergeTop: {
            return MakeMergeTopState(physical_ops[operator_id]);
        }
        case PhysicalOperatorType::kMatchTensorScan: {
            auto *physical_match_tensor_scan = static_cast<PhysicalMatchTensorScan *>(physical_ops[operator_id]);
            return MakeMatchTensorScanState(physical_match_tensor_scan, task);
        }
        case PhysicalOperatorType::kMergeMatchTensor: {
            return MakeMergeMatchTensorState(physical_ops[operator_id]);
        }
        case PhysicalOperatorType::kMatchSparseScan: {
            auto *physical_match_sparse_scan = static_cast<PhysicalMatchSparseScan *>(physical_ops[operator_id]);
            return MakeMatchSparseScanState(physical_match_sparse_scan, task);
        }
        case PhysicalOperatorType::kMergeMatchSparse: {
            return MakeMergeMatchSparseState(physical_ops[operator_id]);
        }
        case PhysicalOperatorType::kProjection: {
            return MakeTaskStateTemplate<ProjectionOperatorState>(physical_ops[operator_id]);
        }
        case PhysicalOperatorType::kSort: {
            return MakeSortState(physical_ops[operator_id]);
        }
        case PhysicalOperatorType::kMergeSort: {
            return MakeTaskStateTemplate<MergeSortOperatorState>(physical_ops[operator_id]);
        }
        case PhysicalOperatorType::kDelete: {
            return MakeTaskStateTemplate<DeleteOperatorState>(physical_ops[operator_id]);
        }
        case PhysicalOperatorType::kUpdate: {
            return MakeTaskStateTemplate<UpdateOperatorState>(physical_ops[operator_id]);
        }
        case PhysicalOperatorType::kInsert: {
            return MakeTaskStateTemplate<InsertOperatorState>(physical_ops[operator_id]);
        }
        case PhysicalOperatorType::kImport: {
            return MakeTaskStateTemplate<ImportOperatorState>(physical_ops[operator_id]);
        }
        case PhysicalOperatorType::kExport: {
            return MakeTaskStateTemplate<ExportOperatorState>(physical_ops[operator_id]);
        }
        case PhysicalOperatorType::kFlush: {
            return MakeTaskStateTemplate<FlushOperatorState>(physical_ops[operator_id]);
        }
        case PhysicalOperatorType::kOptimize: {
            return MakeTaskStateTemplate<OptimizeOperatorState>(physical_ops[operator_id]);
        }
        case PhysicalOperatorType::kCreateTable: {
            return MakeTaskStateTemplate<CreateTableOperatorState>(physical_ops[operator_id]);
        }
        case PhysicalOperatorType::kCreateIndexPrepare: {
            return MakeTaskStateTemplate<CreateIndexPrepareOperatorState>(physical_ops[operator_id]);
        }
        case PhysicalOperatorType::kCreateCollection: {
            return MakeTaskStateTemplate<CreateCollectionOperatorState>(physical_ops[operator_id]);
        }
        case PhysicalOperatorType::kCreateDatabase: {
            return MakeTaskStateTemplate<CreateDatabaseOperatorState>(physical_ops[operator_id]);
        }
        case PhysicalOperatorType::kCreateView: {
            return MakeTaskStateTemplate<CreateViewOperatorState>(physical_ops[operator_id]);
        }
        case PhysicalOperatorType::kDropTable: {
            return MakeTaskStateTemplate<DropTableOperatorState>(physical_ops[operator_id]);
        }
        case PhysicalOperatorType::kDropIndex: {
            return MakeTaskStateTemplate<DropIndexOperatorState>(physical_ops[operator_id]);
        }
        case PhysicalOperatorType::kDropCollection: {
            return MakeTaskStateTemplate<DropCollectionOperatorState>(physical_ops[operator_id]);
        }
        case PhysicalOperatorType::kDropDatabase: {
            return MakeTaskStateTemplate<DropDatabaseOperatorState>(physical_ops[operator_id]);
        }
        case PhysicalOperatorType::kDropView: {
            return MakeTaskStateTemplate<DropViewOperatorState>(physical_ops[operator_id]);
        }
        case PhysicalOperatorType::kCommand: {
            return MakeTaskStateTemplate<CommandOperatorState>(physical_ops[operator_id]);
        }
        case PhysicalOperatorType::kCompact: {
            auto *physical_compact = static_cast<PhysicalCompact *>(physical_ops[operator_id]);
            return MakeCompactState(physical_compact, task, fragment_ctx);
        }
        case PhysicalOperatorType::kExplain: {
            return MakeTaskStateTemplate<ExplainOperatorState>(physical_ops[operator_id]);
        }
        case PhysicalOperatorType::kShow: {
            return MakeTaskStateTemplate<ShowOperatorState>(physical_ops[operator_id]);
        }
        case PhysicalOperatorType::kMatch: {
            return MakeTaskStateTemplate<MatchOperatorState>(physical_ops[operator_id]);
        }
        case PhysicalOperatorType::kFusion: {
            return MakeTaskStateTemplate<FusionOperatorState>(physical_ops[operator_id]);
        }
        case PhysicalOperatorType::kAlter: {
            return MakeTaskStateTemplate<AlterOperatorState>(physical_ops[operator_id]);
        }
        case PhysicalOperatorType::kReadCache: {
            return MakeTaskStateTemplate<ReadCacheState>(physical_ops[operator_id]);
        }
        case PhysicalOperatorType::kCheck: {
            return MakeTaskStateTemplate<CheckOperatorState>(physical_ops[operator_id]);
        }
        default: {
            UnrecoverableError(fmt::format("Not support {} now", PhysicalOperatorToString(physical_ops[operator_id]->operator_type())));
        }
    }
    return nullptr;
}

void CollectTasks(std::vector<std::shared_ptr<std::string>> &result, PlanFragment *plan_fragment_ptr) {
    if (plan_fragment_ptr->GetContext() == nullptr) {
        return;
    }

    auto tasks = &plan_fragment_ptr->GetContext()->Tasks();
    {
        std::string fragment_header = "Fragment #";

        fragment_header += std::to_string(plan_fragment_ptr->FragmentID());
        fragment_header += " * ";
        fragment_header += std::to_string(tasks->size());
        fragment_header += " Task";

        result.emplace_back(std::make_shared<std::string>(fragment_header));
    }
    for (const auto &task : *tasks) {
        result.emplace_back(std::make_shared<std::string>(fmt::format("-> Task #{}", task->TaskID())));
    }
    // NOTE: Insert blank elements after each Fragment for alignment
    result.emplace_back(std::make_shared<std::string>());

    if (plan_fragment_ptr->HasChild()) {
        // current fragment have children
        for (const auto &child_fragment : plan_fragment_ptr->Children()) {
            CollectTasks(result, child_fragment.get());
        }
    }
}

void FragmentContext::BuildTask(QueryContext *query_context, FragmentContext *parent_context, PlanFragment *plan_fragment_ptr, Notifier *notifier) {
    std::vector<PhysicalOperator *> &fragment_operators = plan_fragment_ptr->GetOperators();
    i64 operator_count = fragment_operators.size();
    if (operator_count < 1) {
        UnrecoverableError("No operators in the fragment.");
    }

    std::unique_ptr<FragmentContext> fragment_context = nullptr;
    switch (plan_fragment_ptr->GetFragmentType()) {
        case FragmentType::kInvalid: {
            UnrecoverableError("Invalid fragment type");
        }
        case FragmentType::kSerialMaterialize: {
            fragment_context = std::make_unique<SerialMaterializedFragmentCtx>(plan_fragment_ptr, query_context, notifier);
            break;
        }
        case FragmentType::kParallelMaterialize: {
            fragment_context = std::make_unique<ParallelMaterializedFragmentCtx>(plan_fragment_ptr, query_context, notifier);
            break;
        }
        case FragmentType::kParallelStream: {
            fragment_context = std::make_unique<ParallelStreamFragmentCtx>(plan_fragment_ptr, query_context, notifier);
            break;
        }
    }

    // Set parallel size
    i64 parallel_size = static_cast<i64>(query_context->cpu_number_limit());
    // i64 parallel_size = 1;

    fragment_context->CreateTasks(parallel_size, operator_count, parent_context);

    std::vector<std::unique_ptr<FragmentTask>> &tasks = fragment_context->Tasks();
    i64 real_parallel_size = tasks.size();

    for (i64 operator_id = operator_count - 1; operator_id >= 0; --operator_id) {

        // PhysicalOperator *physical_op = fragment_operators[operator_id];
        for (size_t task_id = 0; task_id < tasks.size(); ++task_id) {
            FragmentTask *task = tasks[task_id].get();

            // build the input and output state of each operator
            std::unique_ptr<OperatorState> operator_state = MakeTaskState(operator_id, fragment_operators, task, fragment_context.get());

            // Connect the input, output state. Connect fragment to its parent if needed
            if (operator_id == operator_count - 1) {
                // first operator, set first operator input to source
                SourceState *source_state = task->source_state_.get();
                source_state->SetNextOpState(operator_state.get());
            } else {
                // not the first operator, set current input to previous output
                OperatorState *prev_operator_output = task->operator_states_[operator_id + 1].get();
                operator_state->ConnectToPrevOutputOpState(prev_operator_output);
            }

            if (operator_id == 0) {
                // Set last operator output as the input of sink operator
                SinkState *sink_state = tasks[task_id]->sink_state_.get();
                sink_state->SetPrevOpState(operator_state.get());

                if (parent_context != nullptr) {
                    // this fragment has parent fragment, which means the sink node of current fragment
                    // will sink data to the parent fragment.
                    switch (sink_state->state_type_) {
                        case SinkStateType::kQueue: {
                            auto *queue_sink_state = static_cast<QueueSinkState *>(sink_state);
                            for (const auto &next_fragment_task : parent_context->Tasks()) {
                                auto *next_fragment_source_state = static_cast<QueueSourceState *>(next_fragment_task->source_state_.get());
                                next_fragment_source_state->SetTaskNum(fragment_context->plan_fragment_ptr_->FragmentID(), real_parallel_size);
                                queue_sink_state->fragment_data_queues_.emplace_back(&next_fragment_source_state->source_queue_);
                            }
                            break;
                        }
                        case SinkStateType::kInvalid: {
                            UnrecoverableError("Invalid sink operator state type.");
                        }
                        default: {
                            break;
                        }
                    }
                }
            }

            task->operator_states_[operator_id] = std::move(operator_state);
        }
    }

    if (plan_fragment_ptr->HasChild()) {
        // current fragment have children
        for (const auto &child_fragment : plan_fragment_ptr->Children()) {
            FragmentContext::BuildTask(query_context, fragment_context.get(), child_fragment.get(), notifier);
        }
    }
    switch (fragment_operators[0]->operator_type()) {
        case PhysicalOperatorType::kExplain: {
            std::vector<std::shared_ptr<std::string>> result;
            auto *explain_op = static_cast<PhysicalExplain *>(fragment_operators[0]);

            if (explain_op->explain_type() == ExplainType::kPipeline or explain_op->explain_type() == ExplainType::kAnalyze) {
                CollectTasks(result, plan_fragment_ptr->Children()[0].get());
                explain_op->SetExplainTaskText(std::make_shared<std::vector<std::shared_ptr<std::string>>>(result));
                explain_op->SetPlanFragment(plan_fragment_ptr->Children()[0].get());
                break;
            }
        }
        default:
            break;
    }

    plan_fragment_ptr->SetContext(std::move(fragment_context));
}

FragmentContext::FragmentContext(PlanFragment *plan_fragment_ptr, QueryContext *query_context, Notifier *notifier)
    : notifier_(notifier), plan_fragment_ptr_(plan_fragment_ptr), query_context_(query_context), fragment_type_(plan_fragment_ptr->GetFragmentType()),
      unfinished_child_n_(plan_fragment_ptr->Children().size()) {
#ifdef INFINITY_DEBUG
    GlobalResourceUsage::IncrObjectCount("FragmentContext");
#endif
}

FragmentContext::~FragmentContext() {
#ifdef INFINITY_DEBUG
    GlobalResourceUsage::DecrObjectCount("FragmentContext");
#endif
}

bool FragmentContext::TryFinishFragment() {
    auto fragment_id = plan_fragment_ptr_->FragmentID();
    auto parent_plan_fragments = plan_fragment_ptr_->GetParents();

    if (!TryFinishFragmentInner()) {
        LOG_TRACE(fmt::format("{} tasks in fragment {} are not completed", unfinished_task_n_.load(), fragment_id));
        if (fragment_type_ == FragmentType::kParallelStream) {
            bool sent_data = false;
            for (auto &task : tasks_) {
                if (task->sink_state_->state_type_ == SinkStateType::kQueue) {
                    auto *queue_sink_state = static_cast<QueueSinkState *>(task->sink_state_.get());
                    {
                        std::lock_guard<std::mutex> lock(queue_sink_state->sent_data_mutex_);
                        if (queue_sink_state->sent_data_) {
                            sent_data = true;
                            queue_sink_state->sent_data_ = false;
                        }
                    }
                }
            }
            if (!sent_data) {
                return false;
            }

            for (auto *parent_plan_fragment : parent_plan_fragments) {
                auto *scheduler = query_context_->scheduler();
                LOG_TRACE(fmt::format("Schedule fragment: {} before fragment {} has finished.", parent_plan_fragment->FragmentID(), fragment_id));
                scheduler->ScheduleFragment(parent_plan_fragment);
            }
        }
        return false;
    } else {
        LOG_TRACE(fmt::format("All tasks in fragment: {} are completed", fragment_id));

        for (auto *parent_plan_fragment : parent_plan_fragments) {
            auto *parent_fragment_ctx = parent_plan_fragment->GetContext();
            if (parent_fragment_ctx->TryStartFragment()) {
                // All child fragment are finished.

                auto *scheduler = query_context_->scheduler();
                LOG_TRACE(fmt::format("Schedule fragment: {} because fragment {} has finished.",
                                      parent_plan_fragment->FragmentID(),
                                      plan_fragment_ptr_->FragmentID()));
                scheduler->ScheduleFragment(parent_plan_fragment);
            }
        }
        return true;
    }
}

std::vector<PhysicalOperator *> &FragmentContext::GetOperators() { return plan_fragment_ptr_->GetOperators(); }

PhysicalSink *FragmentContext::GetSinkOperator() const { return plan_fragment_ptr_->GetSinkNode(); }

PhysicalSource *FragmentContext::GetSourceOperator() const { return plan_fragment_ptr_->GetSourceNode(); }

size_t InitKnnScanFragmentContext(PhysicalKnnScan *knn_scan_operator, FragmentContext *fragment_context, QueryContext *query_context) {

    size_t task_n = knn_scan_operator->TaskletCount();
    KnnExpression *knn_expr = knn_scan_operator->knn_expression_.get();

    switch (fragment_context->ContextType()) {
        case FragmentType::kSerialMaterialize: {
<<<<<<< HEAD
            SerialMaterializedFragmentCtx *serial_materialize_fragment_ctx = static_cast<SerialMaterializedFragmentCtx *>(fragment_context);
            // Use actual query embedding dimension if available (for FDE functions), otherwise use KnnExpression dimension
            i64 actual_dimension =
                knn_scan_operator->real_query_embedding_dimension_ > 0 ? knn_scan_operator->real_query_embedding_dimension_ : knn_expr->dimension_;
            serial_materialize_fragment_ctx->knn_scan_shared_data_ = MakeUnique<KnnScanSharedData>(knn_scan_operator->base_table_ref_,
                                                                                                   std::move(knn_scan_operator->block_metas_),
                                                                                                   std::move(knn_scan_operator->table_index_meta_),
                                                                                                   std::move(knn_scan_operator->segment_index_metas_),
                                                                                                   std::move(knn_expr->opt_params_),
                                                                                                   knn_expr->topn_,
                                                                                                   actual_dimension,
                                                                                                   1,
                                                                                                   knn_scan_operator->real_knn_query_embedding_ptr_,
                                                                                                   knn_scan_operator->real_knn_query_elem_type_,
                                                                                                   knn_expr->distance_type_);
            break;
        }
        case FragmentType::kParallelMaterialize: {
            ParallelMaterializedFragmentCtx *parallel_materialize_fragment_ctx = static_cast<ParallelMaterializedFragmentCtx *>(fragment_context);
            // Use actual query embedding dimension if available (for FDE functions), otherwise use KnnExpression dimension
            i64 actual_dimension =
                knn_scan_operator->real_query_embedding_dimension_ > 0 ? knn_scan_operator->real_query_embedding_dimension_ : knn_expr->dimension_;
            parallel_materialize_fragment_ctx->knn_scan_shared_data_ =
                MakeUnique<KnnScanSharedData>(knn_scan_operator->base_table_ref_,
                                              std::move(knn_scan_operator->block_metas_),
                                              std::move(knn_scan_operator->table_index_meta_),
                                              std::move(knn_scan_operator->segment_index_metas_),
                                              std::move(knn_expr->opt_params_),
                                              knn_expr->topn_,
                                              actual_dimension,
                                              1,
                                              knn_scan_operator->real_knn_query_embedding_ptr_,
                                              knn_scan_operator->real_knn_query_elem_type_,
                                              knn_expr->distance_type_);
=======
            auto *serial_materialize_fragment_ctx = static_cast<SerialMaterializedFragmentCtx *>(fragment_context);
            serial_materialize_fragment_ctx->knn_scan_shared_data_ =
                std::make_unique<KnnScanSharedData>(knn_scan_operator->base_table_ref_,
                                                    std::move(knn_scan_operator->block_metas_),
                                                    std::move(knn_scan_operator->table_index_meta_),
                                                    std::move(knn_scan_operator->segment_index_metas_),
                                                    std::move(knn_expr->opt_params_),
                                                    knn_expr->topn_,
                                                    knn_expr->dimension_,
                                                    1,
                                                    knn_scan_operator->real_knn_query_embedding_ptr_,
                                                    knn_scan_operator->real_knn_query_elem_type_,
                                                    knn_expr->distance_type_);
            break;
        }
        case FragmentType::kParallelMaterialize: {
            auto *parallel_materialize_fragment_ctx = static_cast<ParallelMaterializedFragmentCtx *>(fragment_context);
            parallel_materialize_fragment_ctx->knn_scan_shared_data_ =
                std::make_unique<KnnScanSharedData>(knn_scan_operator->base_table_ref_,
                                                    std::move(knn_scan_operator->block_metas_),
                                                    std::move(knn_scan_operator->table_index_meta_),
                                                    std::move(knn_scan_operator->segment_index_metas_),
                                                    std::move(knn_expr->opt_params_),
                                                    knn_expr->topn_,
                                                    knn_expr->dimension_,
                                                    1,
                                                    knn_scan_operator->real_knn_query_embedding_ptr_,
                                                    knn_scan_operator->real_knn_query_elem_type_,
                                                    knn_expr->distance_type_);
>>>>>>> 7e0ac0a9
            break;
        }
        default: {
            UnrecoverableError("Invalid fragment type.");
        }
    }

    return task_n;
}

size_t InitCompactFragmentContext(PhysicalCompact *compact_operator, FragmentContext *fragment_context, FragmentContext *parent_context) {
    if (parent_context == nullptr) {
        size_t task_n = compact_operator->TaskletCount();
        if (fragment_context->ContextType() != FragmentType::kParallelMaterialize) {
            UnrecoverableError("Compact operator should be in serial materialized fragment.");
        }
        auto *parallel_materialize_fragment_ctx = static_cast<ParallelMaterializedFragmentCtx *>(fragment_context);
        parallel_materialize_fragment_ctx->compact_state_data_ = std::make_shared<CompactStateData>(compact_operator->base_table_ref_->table_info_);
        return task_n;
    }

    size_t task_n = compact_operator->TaskletCount();
    if (fragment_context->ContextType() != FragmentType::kParallelMaterialize) {
        UnrecoverableError("Compact operator should be in parallel materialized fragment.");
    }
    auto *parallel_materialize_fragment_ctx = static_cast<ParallelMaterializedFragmentCtx *>(fragment_context);
    if (parent_context->ContextType() != FragmentType::kSerialMaterialize) {
        UnrecoverableError("Compact operator parent should be in serial materialized fragment.");
    }
    auto *parent_serial_materialize_fragment_ctx = static_cast<SerialMaterializedFragmentCtx *>(parent_context);

    auto &compact_state_data = parent_serial_materialize_fragment_ctx->compact_state_data_;
    parallel_materialize_fragment_ctx->compact_state_data_ = compact_state_data;
    return task_n;
}

void FragmentContext::MakeSourceState(i64 parallel_count) {
    PhysicalOperator *first_operator = this->GetOperators().back();
    switch (first_operator->operator_type()) {
        case PhysicalOperatorType::kInvalid: {
            UnrecoverableError("Unexpected operator type");
        }
        case PhysicalOperatorType::kAggregate: {
            if (fragment_type_ != FragmentType::kParallelMaterialize) {
                UnrecoverableError(
                    fmt::format("{} should in parallel materialized fragment", PhysicalOperatorToString(first_operator->operator_type())));
            }

            if ((i64)tasks_.size() != parallel_count) {
                UnrecoverableError(fmt::format("{} task count isn't correct.", PhysicalOperatorToString(first_operator->operator_type())));
            }

            // Partition the hash range to each source state
            auto *aggregate_operator = static_cast<PhysicalAggregate *>(first_operator);
            std::vector<HashRange> hash_range = aggregate_operator->GetHashRanges(parallel_count);
            for (i64 task_id = 0; task_id < parallel_count; ++task_id) {
                tasks_[task_id]->source_state_ = std::make_unique<AggregateSourceState>(hash_range[task_id].start_, hash_range[task_id].end_);
            }
            break;
        }
        case PhysicalOperatorType::kProjection: {
            if (this->GetOperators().size() == 1) {
                // Only one operator and it's project
                tasks_[0]->source_state_ = std::make_unique<EmptySourceState>();
            } else {
                // Check if this is part of an INSERT SELECT operation
                bool is_insert_select = false;
                for (const auto &op : this->GetOperators()) {
                    if (op->operator_type() == PhysicalOperatorType::kInsert) {
                        is_insert_select = true;
                        break;
                    }
                }

                if (is_insert_select) {
                    // Allow Project operator in INSERT SELECT case
                    tasks_[0]->source_state_ = std::make_unique<EmptySourceState>();
                } else {
                    UnrecoverableError("Project shouldn't be the first operator of the fragment");
                }
            }
            break;
        }
        case PhysicalOperatorType::kParallelAggregate:
        case PhysicalOperatorType::kFilter:
        case PhysicalOperatorType::kUnnest:
        case PhysicalOperatorType::kUnnestAggregate:
        case PhysicalOperatorType::kHash:
        case PhysicalOperatorType::kLimit:
        case PhysicalOperatorType::kTop:
        case PhysicalOperatorType::kSort:
        case PhysicalOperatorType::kUpdate:
        case PhysicalOperatorType::kDelete: {
            UnrecoverableError(
                fmt::format("{} shouldn't be the first operator of the fragment", PhysicalOperatorToString(first_operator->operator_type())));
            break;
        }
        case PhysicalOperatorType::kMergeAggregate:
        case PhysicalOperatorType::kMergeHash:
        case PhysicalOperatorType::kMergeLimit:
        case PhysicalOperatorType::kMergeTop:
        case PhysicalOperatorType::kMergeSort:
        case PhysicalOperatorType::kMergeKnn:
        case PhysicalOperatorType::kMergeMatchTensor:
        case PhysicalOperatorType::kMergeMatchSparse:
        case PhysicalOperatorType::kFusion: {
            if (fragment_type_ != FragmentType::kSerialMaterialize) {
                UnrecoverableError(
                    fmt::format("{} should be serial materialized fragment", PhysicalOperatorToString(first_operator->operator_type())));
            }

            if (tasks_.size() != 1) {
                UnrecoverableError(fmt::format("{} task count isn't correct.", PhysicalOperatorToString(first_operator->operator_type())));
            }

            tasks_[0]->source_state_ = std::make_unique<QueueSourceState>();
            break;
        }
        case PhysicalOperatorType::kCompact: {
            if (fragment_type_ != FragmentType::kParallelMaterialize) {
                UnrecoverableError(
                    fmt::format("{} should in parallel materialized fragment", PhysicalOperatorToString(first_operator->operator_type())));
            }
            for (i64 task_id = 0; task_id < parallel_count; ++task_id) {
                tasks_[task_id]->source_state_ = std::make_unique<CompactSourceState>();
            }
            break;
        }
        case PhysicalOperatorType::kUnionAll:
        case PhysicalOperatorType::kIntersect:
        case PhysicalOperatorType::kExcept:
        case PhysicalOperatorType::kDummyScan:
        case PhysicalOperatorType::kJoinHash:
        case PhysicalOperatorType::kJoinNestedLoop:
        case PhysicalOperatorType::kJoinMerge:
        case PhysicalOperatorType::kJoinIndex:
        case PhysicalOperatorType::kCrossProduct:
        case PhysicalOperatorType::kPreparedPlan: {
            UnrecoverableError(fmt::format("Not support {} now", PhysicalOperatorToString(first_operator->operator_type())));
            break;
        }
        case PhysicalOperatorType::kTableScan: {
            if (static_cast<i64>(tasks_.size()) != parallel_count) {
                UnrecoverableError(fmt::format("{} task count isn't correct.", PhysicalOperatorToString(first_operator->operator_type())));
            }

            // Partition the hash range to each source state
            auto *table_scan_operator = (PhysicalTableScan *)first_operator;
            std::vector<std::shared_ptr<std::vector<GlobalBlockID>>> blocks_group = table_scan_operator->PlanBlockEntries(parallel_count);
            for (i64 task_id = 0; task_id < parallel_count; ++task_id) {
                tasks_[task_id]->source_state_ = std::make_unique<TableScanSourceState>(blocks_group[task_id]);
            }
            break;
        }
        case PhysicalOperatorType::kMatchTensorScan: {
            if (fragment_type_ != FragmentType::kParallelMaterialize && fragment_type_ != FragmentType::kSerialMaterialize) {
                UnrecoverableError(
                    fmt::format("{} should in parallel/serial materialized fragment", PhysicalOperatorToString(first_operator->operator_type())));
            }
            if (static_cast<i64>(tasks_.size()) != parallel_count) {
                UnrecoverableError(fmt::format("{} task count isn't correct.", PhysicalOperatorToString(first_operator->operator_type())));
            }
            for (i64 task_id = 0; task_id < parallel_count; ++task_id) {
                tasks_[task_id]->source_state_ = std::make_unique<MatchTensorScanSourceState>();
            }
            break;
        }
        case PhysicalOperatorType::kMatchSparseScan: {
            if (fragment_type_ != FragmentType::kParallelMaterialize && fragment_type_ != FragmentType::kSerialMaterialize) {
                UnrecoverableError(
                    fmt::format("{} should in parallel/serial materialized fragment", PhysicalOperatorToString(first_operator->operator_type())));
            }
            if (static_cast<i64>(tasks_.size()) != parallel_count) {
                UnrecoverableError(fmt::format("{} task count isn't correct.", PhysicalOperatorToString(first_operator->operator_type())));
            }
            auto *match_sparse_scan_operator = static_cast<PhysicalMatchSparseScan *>(first_operator);
            std::vector<std::shared_ptr<std::vector<GlobalBlockID>>> blocks_group = match_sparse_scan_operator->PlanBlockEntries(parallel_count);
            std::vector<std::shared_ptr<std::vector<SegmentID>>> segment_group =
                match_sparse_scan_operator->PlanWithIndex(blocks_group, parallel_count, query_context_);
            for (i64 task_id = 0; task_id < parallel_count; ++task_id) {
                tasks_[task_id]->source_state_ =
                    std::make_unique<MatchSparseScanSourceState>(std::move(blocks_group[task_id]), segment_group[task_id]);
            }
            break;
        }
        case PhysicalOperatorType::kIndexScan: {
            if (static_cast<i64>(tasks_.size()) != parallel_count) {
                UnrecoverableError(fmt::format("{} task count isn't correct.", PhysicalOperatorToString(first_operator->operator_type())));
            }

            // Partition the hash range to each source state
            auto *index_scan_operator = (PhysicalIndexScan *)first_operator;
            std::vector<std::unique_ptr<std::vector<SegmentID>>> segment_ids = index_scan_operator->PlanSegments(parallel_count);
            for (i64 task_id = 0; task_id < parallel_count; ++task_id) {
                tasks_[task_id]->source_state_ = std::make_unique<IndexScanSourceState>(std::move(segment_ids[task_id]));
            }
            break;
        }
        case PhysicalOperatorType::kKnnScan: {
            if (fragment_type_ != FragmentType::kParallelMaterialize && fragment_type_ != FragmentType::kSerialMaterialize) {
                UnrecoverableError(
                    fmt::format("{} should in parallel/serial materialized fragment", PhysicalOperatorToString(first_operator->operator_type())));
            }

            if (static_cast<i64>(tasks_.size()) != parallel_count) {
                UnrecoverableError(fmt::format("{} task count isn't correct.", PhysicalOperatorToString(first_operator->operator_type())));
            }

            for (size_t task_id = 0; static_cast<i64>(task_id) < parallel_count; ++task_id) {
                tasks_[task_id]->source_state_ = std::make_unique<KnnScanSourceState>();
            }
            break;
        }
        case PhysicalOperatorType::kCommand:
        case PhysicalOperatorType::kInsert:
        case PhysicalOperatorType::kImport:
        case PhysicalOperatorType::kExport:
        case PhysicalOperatorType::kAlter:
        case PhysicalOperatorType::kCreateTable:
        case PhysicalOperatorType::kCreateIndexPrepare:
        case PhysicalOperatorType::kCreateCollection:
        case PhysicalOperatorType::kCreateDatabase:
        case PhysicalOperatorType::kCreateView:
        case PhysicalOperatorType::kDropTable:
        case PhysicalOperatorType::kDropIndex:
        case PhysicalOperatorType::kDropCollection:
        case PhysicalOperatorType::kDropDatabase:
        case PhysicalOperatorType::kDropView:
        case PhysicalOperatorType::kExplain:
        case PhysicalOperatorType::kShow:
        case PhysicalOperatorType::kMatch:
        case PhysicalOperatorType::kOptimize:
        case PhysicalOperatorType::kFlush:
        case PhysicalOperatorType::kReadCache:
        case PhysicalOperatorType::kCheck: {
            if (fragment_type_ != FragmentType::kSerialMaterialize) {
                UnrecoverableError(
                    fmt::format("{} should in serial materialized fragment", PhysicalOperatorToString(first_operator->operator_type())));
            }

            if (tasks_.size() != 1) {
                UnrecoverableError(fmt::format("{} task count isn't correct.", PhysicalOperatorToString(first_operator->operator_type())));
            }

            tasks_[0]->source_state_ = std::make_unique<EmptySourceState>();
            break;
        }

        default: {
            UnrecoverableError(fmt::format("Unexpected operator type: {}", PhysicalOperatorToString(first_operator->operator_type())));
        }
    }
}

void FragmentContext::MakeSinkState(i64 parallel_count) {
    PhysicalOperator *first_operator = this->GetOperators().back();
    PhysicalOperator *last_operator = this->GetOperators().front();
    switch (last_operator->operator_type()) {

        case PhysicalOperatorType::kInvalid: {
            UnrecoverableError("Unexpected operator type");
        }
        case PhysicalOperatorType::kAggregate: {
            if (fragment_type_ != FragmentType::kParallelMaterialize) {
                UnrecoverableError(fmt::format("{} should in parallel stream fragment", PhysicalOperatorToString(last_operator->operator_type())));
            }

            if (static_cast<i64>(tasks_.size()) != parallel_count) {
                UnrecoverableError(fmt::format("{} task count isn't correct.", PhysicalOperatorToString(last_operator->operator_type())));
            }

            for (u64 task_id = 0; static_cast<i64>(task_id) < parallel_count; ++task_id) {
                auto sink_state = std::make_unique<QueueSinkState>(plan_fragment_ptr_->FragmentID(), task_id);

                tasks_[task_id]->sink_state_ = std::move(sink_state);
            }
            break;
        }
        case PhysicalOperatorType::kParallelAggregate:
        case PhysicalOperatorType::kHash: {
            if (fragment_type_ != FragmentType::kParallelStream) {
                UnrecoverableError(fmt::format("{} should in parallel stream fragment", PhysicalOperatorToString(last_operator->operator_type())));
            }

            if (static_cast<i64>(tasks_.size()) != parallel_count) {
                UnrecoverableError(fmt::format("{} task count isn't correct.", PhysicalOperatorToString(last_operator->operator_type())));
            }

            for (u64 task_id = 0; static_cast<i64>(task_id) < parallel_count; ++task_id) {
                auto sink_state = std::make_unique<MaterializeSinkState>(plan_fragment_ptr_->FragmentID(), task_id);
                sink_state->column_types_ = last_operator->GetOutputTypes();
                sink_state->column_names_ = last_operator->GetOutputNames();

                tasks_[task_id]->sink_state_ = std::move(sink_state);
            }
            break;
        }
        case PhysicalOperatorType::kLimit: {
            // if (fragment_type_ != FragmentType::kParallelStream) {
            //     PhysicalOperatorToString(last_operator->operator_type()));
            //     UnrecoverableError(fmt::format("{} should in parallel stream fragment");
            // }

            if (static_cast<i64>(tasks_.size()) != parallel_count) {
                UnrecoverableError(fmt::format("{} task count isn't correct.", PhysicalOperatorToString(last_operator->operator_type())));
            }

            for (u64 task_id = 0; static_cast<i64>(task_id) < parallel_count; ++task_id) {
                auto sink_state = std::make_unique<QueueSinkState>(plan_fragment_ptr_->FragmentID(), task_id);

                tasks_[task_id]->sink_state_ = std::move(sink_state);
            }
            break;
        }
        case PhysicalOperatorType::kMergeParallelAggregate:
        case PhysicalOperatorType::kMergeAggregate:
        case PhysicalOperatorType::kMergeHash:
        case PhysicalOperatorType::kMergeLimit:
        case PhysicalOperatorType::kMergeTop:
        case PhysicalOperatorType::kMergeSort:
        case PhysicalOperatorType::kMergeMatchTensor:
        case PhysicalOperatorType::kMergeMatchSparse:
        case PhysicalOperatorType::kMergeKnn: {
            if (fragment_type_ != FragmentType::kSerialMaterialize) {
                UnrecoverableError(
                    fmt::format("{} should in serial materialized fragment", PhysicalOperatorToString(last_operator->operator_type())));
            }

            if (tasks_.size() != 1) {
                UnrecoverableError(fmt::format("{} task count isn't correct.", PhysicalOperatorToString(last_operator->operator_type())));
            }

            tasks_[0]->sink_state_ = std::make_unique<QueueSinkState>(plan_fragment_ptr_->FragmentID(), 0);
            break;
        }
        case PhysicalOperatorType::kExplain:
        case PhysicalOperatorType::kShow:
        case PhysicalOperatorType::kCheck: {
            if (fragment_type_ != FragmentType::kSerialMaterialize) {
                UnrecoverableError(
                    fmt::format("{} should in serial materialized fragment", PhysicalOperatorToString(last_operator->operator_type())));
            }

            if (tasks_.size() != 1) {
                UnrecoverableError(fmt::format("{} task count isn't correct.", PhysicalOperatorToString(last_operator->operator_type())));
            }

            tasks_[0]->sink_state_ = std::make_unique<MaterializeSinkState>(plan_fragment_ptr_->FragmentID(), 0);
            auto *sink_state_ptr = static_cast<MaterializeSinkState *>(tasks_[0]->sink_state_.get());
            sink_state_ptr->column_types_ = last_operator->GetOutputTypes();
            sink_state_ptr->column_names_ = last_operator->GetOutputNames();
            break;
        }
        case PhysicalOperatorType::kReadCache:
        case PhysicalOperatorType::kMatch: {
            for (u64 task_id = 0; static_cast<i64>(task_id) < parallel_count; ++task_id) {
                tasks_[task_id]->sink_state_ = std::make_unique<QueueSinkState>(plan_fragment_ptr_->FragmentID(), task_id);
            }
            break;
        }
        case PhysicalOperatorType::kTop:
        case PhysicalOperatorType::kSort:
        case PhysicalOperatorType::kMatchTensorScan:
        case PhysicalOperatorType::kMatchSparseScan:
        case PhysicalOperatorType::kKnnScan: {
            if (fragment_type_ != FragmentType::kParallelMaterialize && fragment_type_ != FragmentType::kSerialMaterialize) {
                UnrecoverableError(
                    fmt::format("{} should in parallel/serial materialized fragment", PhysicalOperatorToString(first_operator->operator_type())));
            }

            if (static_cast<i64>(tasks_.size()) != parallel_count) {
                UnrecoverableError(fmt::format("{} task count isn't correct.", PhysicalOperatorToString(last_operator->operator_type())));
            }

            for (u64 task_id = 0; static_cast<i64>(task_id) < parallel_count; ++task_id) {
                tasks_[task_id]->sink_state_ = std::make_unique<QueueSinkState>(plan_fragment_ptr_->FragmentID(), task_id);
            }
            break;
        }
        case PhysicalOperatorType::kTableScan:
        case PhysicalOperatorType::kFilter:
        case PhysicalOperatorType::kUnnest:
        case PhysicalOperatorType::kUnnestAggregate:
        case PhysicalOperatorType::kIndexScan: {
            if (fragment_type_ == FragmentType::kSerialMaterialize) {
                UnrecoverableError(
                    fmt::format("{} should in parallel materialized/stream fragment", PhysicalOperatorToString(last_operator->operator_type())));
            }

            if (static_cast<i64>(tasks_.size()) != parallel_count) {
                UnrecoverableError(fmt::format("{} task count isn't correct.", PhysicalOperatorToString(last_operator->operator_type())));
            }

            for (u64 task_id = 0; static_cast<i64>(task_id) < parallel_count; ++task_id) {
                tasks_[task_id]->sink_state_ = std::make_unique<MaterializeSinkState>(plan_fragment_ptr_->FragmentID(), task_id);
                auto *sink_state_ptr = static_cast<MaterializeSinkState *>(tasks_[task_id]->sink_state_.get());
                sink_state_ptr->column_types_ = last_operator->GetOutputTypes();
                sink_state_ptr->column_names_ = last_operator->GetOutputNames();
            }
            break;
        }
        case PhysicalOperatorType::kProjection: {
            if (fragment_type_ == FragmentType::kSerialMaterialize) {
                if (tasks_.size() != 1) {
                    UnrecoverableError("SerialMaterialize type fragment should only have 1 task.");
                }

                tasks_[0]->sink_state_ = std::make_unique<MaterializeSinkState>(plan_fragment_ptr_->FragmentID(), 0);
                auto *sink_state_ptr = static_cast<MaterializeSinkState *>(tasks_[0]->sink_state_.get());
                sink_state_ptr->column_types_ = last_operator->GetOutputTypes();
                sink_state_ptr->column_names_ = last_operator->GetOutputNames();
            } else {
                if (static_cast<i64>(tasks_.size()) != parallel_count) {
                    UnrecoverableError(fmt::format("{} task count isn't correct.", PhysicalOperatorToString(last_operator->operator_type())));
                }

                for (u64 task_id = 0; static_cast<i64>(task_id) < parallel_count; ++task_id) {
                    tasks_[task_id]->sink_state_ = std::make_unique<MaterializeSinkState>(plan_fragment_ptr_->FragmentID(), task_id);
                    auto *sink_state_ptr = static_cast<MaterializeSinkState *>(tasks_[task_id]->sink_state_.get());
                    sink_state_ptr->column_types_ = last_operator->GetOutputTypes();
                    sink_state_ptr->column_names_ = last_operator->GetOutputNames();
                }
            }
            break;
        }
        case PhysicalOperatorType::kUnionAll:
        case PhysicalOperatorType::kIntersect:
        case PhysicalOperatorType::kExcept:
        case PhysicalOperatorType::kDummyScan:
        case PhysicalOperatorType::kJoinHash:
        case PhysicalOperatorType::kJoinNestedLoop:
        case PhysicalOperatorType::kJoinMerge:
        case PhysicalOperatorType::kJoinIndex:
        case PhysicalOperatorType::kCrossProduct:
        case PhysicalOperatorType::kPreparedPlan: {
            UnrecoverableError(fmt::format("Not support {} now", PhysicalOperatorToString(last_operator->operator_type())));
        }
        case PhysicalOperatorType::kDelete:
        case PhysicalOperatorType::kUpdate: {
            for (i64 task_id = 0; task_id < parallel_count; ++task_id) {
                tasks_[task_id]->sink_state_ = std::make_unique<SummarySinkState>();
            }
            break;
        }
        case PhysicalOperatorType::kCreateIndexPrepare: {
            tasks_[0]->sink_state_ = std::make_unique<ResultSinkState>();
            break;
        }
        case PhysicalOperatorType::kInsert:
        case PhysicalOperatorType::kImport:
        case PhysicalOperatorType::kExport: {
            if (fragment_type_ != FragmentType::kSerialMaterialize) {
                UnrecoverableError(
                    fmt::format("{} should in serial materialized fragment", PhysicalOperatorToString(last_operator->operator_type())));
            }

            if (tasks_.size() != 1) {
                UnrecoverableError(fmt::format("{} task count isn't correct.", PhysicalOperatorToString(last_operator->operator_type())));
            }

            tasks_[0]->sink_state_ = std::make_unique<MessageSinkState>();
            break;
        }
        case PhysicalOperatorType::kCompact: {
            if (fragment_type_ != FragmentType::kParallelMaterialize) {
                UnrecoverableError(
                    fmt::format("{} should in parallel materialized fragment", PhysicalOperatorToString(last_operator->operator_type())));
            }
            for (auto &task : tasks_) {
                task->sink_state_ = std::make_unique<MessageSinkState>();
            }
            break;
        }
        case PhysicalOperatorType::kAlter:
        case PhysicalOperatorType::kCommand:
        case PhysicalOperatorType::kCreateTable:
        case PhysicalOperatorType::kCreateCollection:
        case PhysicalOperatorType::kCreateDatabase:
        case PhysicalOperatorType::kCreateView:
        case PhysicalOperatorType::kDropTable:
        case PhysicalOperatorType::kDropIndex:
        case PhysicalOperatorType::kDropCollection:
        case PhysicalOperatorType::kDropDatabase:
        case PhysicalOperatorType::kDropView:
        case PhysicalOperatorType::kOptimize:
        case PhysicalOperatorType::kFlush: {
            if (fragment_type_ != FragmentType::kSerialMaterialize) {
                UnrecoverableError(
                    fmt::format("{} should in serial materialized fragment", PhysicalOperatorToString(last_operator->operator_type())));
            }

            if (tasks_.size() != 1) {
                UnrecoverableError(fmt::format("{} task count isn't correct.", PhysicalOperatorToString(last_operator->operator_type())));
            }

            tasks_[0]->sink_state_ = std::make_unique<ResultSinkState>();
            break;
        }
        default: {
            UnrecoverableError(fmt::format("Unexpected operator type: {}", PhysicalOperatorToString(last_operator->operator_type())));
        }
    }
}

// Allocate tasks for the fragment and determine the sink and source
void FragmentContext::CreateTasks(i64 cpu_count, i64 operator_count, FragmentContext *parent_context) {
    i64 parallel_count = cpu_count;
    PhysicalOperator *first_operator = this->GetOperators().back();
    switch (first_operator->operator_type()) {
        case PhysicalOperatorType::kTableScan:
        case PhysicalOperatorType::kMatchTensorScan:
        case PhysicalOperatorType::kMatchSparseScan:
        case PhysicalOperatorType::kIndexScan: {
            parallel_count = std::min(parallel_count, (i64)(first_operator->TaskletCount()));
            if (parallel_count == 0) {
                parallel_count = 1;
            }
            break;
        }
        case PhysicalOperatorType::kKnnScan: {
            auto *knn_scan_operator = static_cast<PhysicalKnnScan *>(first_operator);
            size_t task_n = InitKnnScanFragmentContext(knn_scan_operator, this, query_context_);
            parallel_count = std::min(parallel_count, (i64)task_n);
            if (parallel_count == 0) {
                parallel_count = 1;
            }
            break;
        }
        case PhysicalOperatorType::kReadCache:
        case PhysicalOperatorType::kMatch:
        case PhysicalOperatorType::kMergeKnn:
        case PhysicalOperatorType::kMergeMatchTensor:
        case PhysicalOperatorType::kMergeMatchSparse:
        case PhysicalOperatorType::kProjection: {
            // Serial Materialize
            parallel_count = 1;
            break;
        }
        case PhysicalOperatorType::kCompact: {
            auto *compact_operator = static_cast<PhysicalCompact *>(first_operator);
            size_t task_n = InitCompactFragmentContext(compact_operator, this, parent_context);
            parallel_count = std::min(parallel_count, static_cast<i64>(task_n));
            if (parallel_count == 0) {
                parallel_count = 1;
            }
            break;
        }
        default: {
            break;
        }
    }

    switch (fragment_type_) {
        case FragmentType::kInvalid: {
            UnrecoverableError("Invalid fragment type");
        }
        case FragmentType::kSerialMaterialize: {
            parallel_count = 1;
            tasks_.reserve(parallel_count);
            tasks_.emplace_back(std::make_unique<FragmentTask>(this, 0, operator_count));
            IncreaseTask();
            break;
        }
        case FragmentType::kParallelMaterialize:
        case FragmentType::kParallelStream: {
            tasks_.reserve(parallel_count);
            for (i64 task_id = 0; task_id < parallel_count; ++task_id) {
                tasks_.emplace_back(std::make_unique<FragmentTask>(this, task_id, operator_count));
                IncreaseTask();
            }
            break;
        }
    }

    // Determine which type of source state.
    MakeSourceState(parallel_count);

    // Determine which type of the sink state.
    MakeSinkState(parallel_count);
}

std::shared_ptr<DataTable> SerialMaterializedFragmentCtx::GetResultInternal() {
    // Only one sink state
    if (tasks_.size() != 1) {
        UnrecoverableError("There should be one sink state in serial materialized fragment");
    }

    if (tasks_[0]->sink_state_->Ignore()) {
        std::shared_ptr<DataTable> result_table = DataTable::MakeEmptyResultTable();
        result_table->SetResultMsg(std::make_unique<std::string>("Ignore error"));
        return result_table;
    }
    if (tasks_[0]->sink_state_->Error()) {
        RecoverableError(tasks_[0]->sink_state_->status_);
    }

    switch (tasks_[0]->sink_state_->state_type()) {
        case SinkStateType::kInvalid: {
            UnrecoverableError("Invalid sink state type");
            break;
        }
        case SinkStateType::kMaterialize: {
            auto *materialize_sink_state = static_cast<MaterializeSinkState *>(tasks_[0]->sink_state_.get());

            std::vector<std::shared_ptr<ColumnDef>> column_defs;
            size_t column_count = materialize_sink_state->column_names_->size();
            column_defs.reserve(column_count);
            for (size_t col_idx = 0; col_idx < column_count; ++col_idx) {
                column_defs.emplace_back(std::make_shared<ColumnDef>(col_idx,
                                                                     materialize_sink_state->column_types_->at(col_idx),
                                                                     materialize_sink_state->column_names_->at(col_idx),
                                                                     std::set<ConstraintType>()));
            }

            std::shared_ptr<DataTable> result_table = DataTable::MakeResultTable(column_defs);
            result_table->total_hits_count_flag_ = materialize_sink_state->total_hits_count_flag_;
            result_table->total_hits_count_ = materialize_sink_state->total_hits_count_;
            for (auto &data_block : materialize_sink_state->data_block_array_) {
                result_table->UpdateRowCount(data_block->row_count());
                result_table->data_blocks_.emplace_back(std::move(data_block));
            }
            materialize_sink_state->data_block_array_.clear();
            //            result_table->data_blocks_ = std::move(materialize_sink_state->data_block_array_);
            return result_table;
        }
        case SinkStateType::kResult: {
            auto *result_sink_state = static_cast<ResultSinkState *>(tasks_[0]->sink_state_.get());
            std::shared_ptr<DataTable> result_table = DataTable::MakeResultTable({result_sink_state->result_def_});
            return result_table;
        }
        case SinkStateType::kMessage: {
            auto *message_sink_state = static_cast<MessageSinkState *>(tasks_[0]->sink_state_.get());
            if (message_sink_state->message_.get() == nullptr) {
                UnrecoverableError("No response message");
            }

            std::shared_ptr<DataTable> result_table = DataTable::MakeEmptyResultTable();
            result_table->SetResultMsg(std::move(message_sink_state->message_));
            return result_table;
        }
        case SinkStateType::kSummary: {
            u64 counter = 0, sum = 0;
            for (size_t i = 0; i < tasks_.size(); ++i) {
                auto summaryState = dynamic_cast<SummarySinkState *>(tasks_[i]->sink_state_.get());
                counter += summaryState->count_;
                sum += summaryState->sum_;
            }
            std::shared_ptr<DataTable> result_table = DataTable::MakeSummaryResultTable(counter, sum);
            return result_table;
        }
        case SinkStateType::kQueue: {
            UnrecoverableError("Can't get result from Queue sink type.");
        }
    }
    UnrecoverableError("Unreachable");
    return nullptr;
}

std::shared_ptr<DataTable> ParallelMaterializedFragmentCtx::GetResultInternal() {
    std::shared_ptr<DataTable> result_table = nullptr;
    for (const auto &task : tasks_) {
        if (!task->sink_state_->status_.ok()) {
            RecoverableError(task->sink_state_->status_);
        }
    }
    if (tasks_[0]->sink_state_->state_type() == SinkStateType::kSummary) {
        u64 counter = 0, sum = 0;
        for (size_t i = 0; i < tasks_.size(); ++i) {
            auto summaryState = dynamic_cast<SummarySinkState *>(tasks_[i]->sink_state_.get());
            counter += summaryState->count_;
            sum += summaryState->sum_;
        }
        result_table = DataTable::MakeSummaryResultTable(counter, sum);
        return result_table;
    } else if (tasks_[0]->sink_state_->state_type() == SinkStateType::kMessage) {
        auto *message_sink_state = static_cast<MessageSinkState *>(tasks_[0]->sink_state_.get());
        if (message_sink_state->message_.get() == nullptr) {
            UnrecoverableError("No response message");
        }

        std::shared_ptr<DataTable> result_table = DataTable::MakeEmptyResultTable();
        result_table->SetResultMsg(std::move(message_sink_state->message_));
        return result_table;
    }

    auto *first_materialize_sink_state = static_cast<MaterializeSinkState *>(tasks_[0]->sink_state_.get());
    std::vector<std::shared_ptr<ColumnDef>> column_defs;
    size_t column_count = first_materialize_sink_state->column_names_->size();
    column_defs.reserve(column_count);
    for (size_t col_idx = 0; col_idx < column_count; ++col_idx) {
        column_defs.emplace_back(std::make_shared<ColumnDef>(col_idx,
                                                             first_materialize_sink_state->column_types_->at(col_idx),
                                                             first_materialize_sink_state->column_names_->at(col_idx),
                                                             std::set<ConstraintType>()));
    }

    size_t total_hits_count = 0;
    for (const auto &task : tasks_) {
        if (task->sink_state_->state_type() != SinkStateType::kMaterialize) {
            UnrecoverableError("Parallel materialized fragment will only have common sink state");
        }

        auto *materialize_sink_state = static_cast<MaterializeSinkState *>(task->sink_state_.get());
        if (result_table.get() == nullptr) {
            result_table = DataTable::MakeResultTable(column_defs);
        }
        result_table->total_hits_count_flag_ = materialize_sink_state->total_hits_count_flag_;
        total_hits_count += materialize_sink_state->total_hits_count_;

        for (auto &result_data_block : materialize_sink_state->data_block_array_) {
            result_table->Append(std::move(result_data_block));
        }
        materialize_sink_state->data_block_array_.clear();
    }
    result_table->total_hits_count_ = total_hits_count;

    return result_table;
}

std::shared_ptr<DataTable> ParallelStreamFragmentCtx::GetResultInternal() {
    std::shared_ptr<DataTable> result_table = nullptr;
    for (const auto &task : tasks_) {
        if (!task->sink_state_->status_.ok()) {
            RecoverableError(task->sink_state_->status_);
        }
    }
    if (tasks_[0]->sink_state_->state_type() == SinkStateType::kSummary) {
        u64 counter = 0, sum = 0;
        for (size_t i = 0; i < tasks_.size(); ++i) {
            auto *summaryState = dynamic_cast<SummarySinkState *>(tasks_[i]->sink_state_.get());
            counter += summaryState->count_;
            sum += summaryState->sum_;
        }
        result_table = DataTable::MakeSummaryResultTable(counter, sum);
        return result_table;
    }

    auto *first_materialize_sink_state = static_cast<MaterializeSinkState *>(tasks_[0]->sink_state_.get());
    std::vector<std::shared_ptr<ColumnDef>> column_defs;
    size_t column_count = first_materialize_sink_state->column_names_->size();
    column_defs.reserve(column_count);
    for (size_t col_idx = 0; col_idx < column_count; ++col_idx) {
        column_defs.emplace_back(std::make_shared<ColumnDef>(col_idx,
                                                             first_materialize_sink_state->column_types_->at(col_idx),
                                                             first_materialize_sink_state->column_names_->at(col_idx),
                                                             std::set<ConstraintType>()));
    }

    for (const auto &task : tasks_) {
        if (task->sink_state_->state_type() != SinkStateType::kMaterialize) {
            UnrecoverableError("Parallel materialized fragment will only have common sink state");
        }

        auto *materialize_sink_state = static_cast<MaterializeSinkState *>(task->sink_state_.get());
        if (result_table.get() == nullptr) {
            result_table = DataTable::MakeResultTable(column_defs);
        }
        result_table->total_hits_count_flag_ = materialize_sink_state->total_hits_count_flag_;
        result_table->total_hits_count_ = materialize_sink_state->total_hits_count_;

        for (auto &result_data_block : materialize_sink_state->data_block_array_) {
            result_table->Append(std::move(result_data_block));
        }
        materialize_sink_state->data_block_array_.clear();
    }

    return result_table;
}

void FragmentContext::DumpFragmentCtx() {
    for (auto &task : tasks_) {
        LOG_TRACE(fmt::format("Task id: {}, status: {}", task->TaskID(), FragmentTaskStatus2String(task->status())));
    }
    for (auto iter = plan_fragment_ptr_->GetOperators().begin(); iter != plan_fragment_ptr_->GetOperators().end(); ++iter) {
        LOG_TRACE(fmt::format("Operator type: {}", PhysicalOperatorToString((*iter)->operator_type())));
    }
}

} // namespace infinity<|MERGE_RESOLUTION|>--- conflicted
+++ resolved
@@ -638,43 +638,10 @@
 
     switch (fragment_context->ContextType()) {
         case FragmentType::kSerialMaterialize: {
-<<<<<<< HEAD
-            SerialMaterializedFragmentCtx *serial_materialize_fragment_ctx = static_cast<SerialMaterializedFragmentCtx *>(fragment_context);
+            auto *serial_materialize_fragment_ctx = static_cast<SerialMaterializedFragmentCtx *>(fragment_context);
             // Use actual query embedding dimension if available (for FDE functions), otherwise use KnnExpression dimension
             i64 actual_dimension =
                 knn_scan_operator->real_query_embedding_dimension_ > 0 ? knn_scan_operator->real_query_embedding_dimension_ : knn_expr->dimension_;
-            serial_materialize_fragment_ctx->knn_scan_shared_data_ = MakeUnique<KnnScanSharedData>(knn_scan_operator->base_table_ref_,
-                                                                                                   std::move(knn_scan_operator->block_metas_),
-                                                                                                   std::move(knn_scan_operator->table_index_meta_),
-                                                                                                   std::move(knn_scan_operator->segment_index_metas_),
-                                                                                                   std::move(knn_expr->opt_params_),
-                                                                                                   knn_expr->topn_,
-                                                                                                   actual_dimension,
-                                                                                                   1,
-                                                                                                   knn_scan_operator->real_knn_query_embedding_ptr_,
-                                                                                                   knn_scan_operator->real_knn_query_elem_type_,
-                                                                                                   knn_expr->distance_type_);
-            break;
-        }
-        case FragmentType::kParallelMaterialize: {
-            ParallelMaterializedFragmentCtx *parallel_materialize_fragment_ctx = static_cast<ParallelMaterializedFragmentCtx *>(fragment_context);
-            // Use actual query embedding dimension if available (for FDE functions), otherwise use KnnExpression dimension
-            i64 actual_dimension =
-                knn_scan_operator->real_query_embedding_dimension_ > 0 ? knn_scan_operator->real_query_embedding_dimension_ : knn_expr->dimension_;
-            parallel_materialize_fragment_ctx->knn_scan_shared_data_ =
-                MakeUnique<KnnScanSharedData>(knn_scan_operator->base_table_ref_,
-                                              std::move(knn_scan_operator->block_metas_),
-                                              std::move(knn_scan_operator->table_index_meta_),
-                                              std::move(knn_scan_operator->segment_index_metas_),
-                                              std::move(knn_expr->opt_params_),
-                                              knn_expr->topn_,
-                                              actual_dimension,
-                                              1,
-                                              knn_scan_operator->real_knn_query_embedding_ptr_,
-                                              knn_scan_operator->real_knn_query_elem_type_,
-                                              knn_expr->distance_type_);
-=======
-            auto *serial_materialize_fragment_ctx = static_cast<SerialMaterializedFragmentCtx *>(fragment_context);
             serial_materialize_fragment_ctx->knn_scan_shared_data_ =
                 std::make_unique<KnnScanSharedData>(knn_scan_operator->base_table_ref_,
                                                     std::move(knn_scan_operator->block_metas_),
@@ -682,7 +649,7 @@
                                                     std::move(knn_scan_operator->segment_index_metas_),
                                                     std::move(knn_expr->opt_params_),
                                                     knn_expr->topn_,
-                                                    knn_expr->dimension_,
+                                                    actual_dimension,
                                                     1,
                                                     knn_scan_operator->real_knn_query_embedding_ptr_,
                                                     knn_scan_operator->real_knn_query_elem_type_,
@@ -690,7 +657,10 @@
             break;
         }
         case FragmentType::kParallelMaterialize: {
-            auto *parallel_materialize_fragment_ctx = static_cast<ParallelMaterializedFragmentCtx *>(fragment_context);
+            ParallelMaterializedFragmentCtx *parallel_materialize_fragment_ctx = static_cast<ParallelMaterializedFragmentCtx *>(fragment_context);
+            // Use actual query embedding dimension if available (for FDE functions), otherwise use KnnExpression dimension
+            i64 actual_dimension =
+                knn_scan_operator->real_query_embedding_dimension_ > 0 ? knn_scan_operator->real_query_embedding_dimension_ : knn_expr->dimension_;
             parallel_materialize_fragment_ctx->knn_scan_shared_data_ =
                 std::make_unique<KnnScanSharedData>(knn_scan_operator->base_table_ref_,
                                                     std::move(knn_scan_operator->block_metas_),
@@ -698,12 +668,11 @@
                                                     std::move(knn_scan_operator->segment_index_metas_),
                                                     std::move(knn_expr->opt_params_),
                                                     knn_expr->topn_,
-                                                    knn_expr->dimension_,
+                                                    actual_dimension,
                                                     1,
                                                     knn_scan_operator->real_knn_query_embedding_ptr_,
                                                     knn_scan_operator->real_knn_query_elem_type_,
                                                     knn_expr->distance_type_);
->>>>>>> 7e0ac0a9
             break;
         }
         default: {
